from collections import defaultdict, OrderedDict
from typing import Dict, List, Optional, Union, Any, DefaultDict

from ..types import (
    InferenceRequest,
    InferenceResponse,
    Parameters,
    RequestInput,
    RequestOutput,
    ResponseOutput,
)
from .shape import Shape


def _get_data(payload: Union[RequestInput, ResponseOutput]):
    return getattr(payload.data, "__root__", payload.data)


<<<<<<< HEAD
def _get_parameters(payload: ResponseOutput) -> DefaultDict[str, Union[List[str], str]]:
    parameters = defaultdict(list)
    payload_parameters = payload.parameters.dict()
    for param_name, param_values in payload_parameters.items():
        if param_name in ["content_type", "headers"]:
            continue
        for param_value in param_values:
            parameters[param_name].append(param_value)
    if "content_type" in payload_parameters.keys():
        parameters["content_type"] = payload_parameters["content_type"]
    if "headers" in payload_parameters.keys():
        parameters["headers"] = payload_parameters["headers"]
    return parameters


=======
>>>>>>> e017f234
def _get_parameters(payload: ResponseOutput) -> DefaultDict[Any, Any]:
    parameters = defaultdict(list)
    if payload.parameters is not None:
        payload_parameters = payload.parameters.dict()
    for param_name, param_values in payload_parameters.items():
        if param_name in ["content_type", "headers"]:
            continue
        for param_value in param_values:
            parameters[param_name].append(param_value)
    if "content_type" in payload_parameters.keys():
        parameters["content_type"] = payload_parameters["content_type"]
    if "headers" in payload_parameters.keys():
        parameters["headers"] = payload_parameters["headers"]
    return parameters


def _merge_parameters(
    all_params: dict,
    parametrised_obj: Union[
        InferenceRequest, InferenceResponse, RequestInput, RequestOutput
    ],
) -> dict:
    if not parametrised_obj.parameters:
        return all_params

    obj_params = parametrised_obj.parameters.dict()
    return {**all_params, **obj_params}


def _merge_input_parameters(
    all_params: dict,
    parametrised_obj: Union[
        InferenceRequest, InferenceResponse, RequestInput, RequestOutput
    ],
) -> dict:
    if not parametrised_obj.parameters:
        return all_params
    obj_params = parametrised_obj.parameters.dict()
    if all_params == {}:
        return obj_params
    else:
        common_keys = set(all_params).intersection(set(obj_params)) - {
            "content_type",
            "headers",
        }
        uncommon_keys = set(all_params).union(set(obj_params)) - common_keys
        new_all_params = {}
        for key in common_keys:
            if type(all_params[key]) == list:
                new_value = all_params[key] + [obj_params[key]]
                new_all_params[key] = new_value
            else:
                new_value = [all_params[key]]
                new_value.append(obj_params[key])
                new_all_params[key] = new_value
        for key in uncommon_keys:
            if key in all_params.keys():
                new_all_params[key] = all_params[key]
            if key in obj_params.keys():
                new_all_params[key] = obj_params[key]
    return new_all_params


def _merge_data(
    all_data: Union[list, List[str], List[bytes]]
) -> Union[list, str, bytes]:
    sampled_datum = all_data[0]

    if isinstance(sampled_datum, str):
        return "".join(all_data)  # type: ignore

    if isinstance(sampled_datum, bytes):
        return b"".join(all_data)  # type: ignore

    if isinstance(sampled_datum, list):
        return sum(all_data, [])

    # TODO: Should we raise an error if we couldn't merge the data?
    return all_data


class BatchedRequests:
    def __init__(self, inference_requests: Dict[str, InferenceRequest] = {}):
        self.inference_requests = inference_requests

        # External IDs represent the incoming prediction IDs that need to match
        # 1:1 between request and response.
        # Since we can't ensure the uniqueness (or even presence) of the
        # external IDs, we'll also maintain our own list of internal IDs.
        self._ids_mapping: Dict[str, Optional[str]] = OrderedDict()

        # Minibatch here refers to the individual batch size of the input head
        # of each input request (i.e. the number of datapoints on each input
        # request)
        self._minibatch_sizes: Dict[str, int] = OrderedDict()

        self.merged_request = self._merge_requests()

    def _merge_requests(self) -> InferenceRequest:
        inputs_index: Dict[str, Dict[str, RequestInput]] = defaultdict(OrderedDict)
        outputs_index: Dict[str, Dict[str, RequestOutput]] = defaultdict(OrderedDict)
        all_params: dict = {}
        has_outputs = False  # if no outputs are defined, then outputs=None

        for internal_id, inference_request in self.inference_requests.items():
            self._ids_mapping[internal_id] = inference_request.id
            all_params = _merge_parameters(all_params, inference_request)
            for request_input in inference_request.inputs:
                inputs_index[request_input.name][internal_id] = request_input

            if inference_request.outputs is not None:
                has_outputs = True
                for request_output in inference_request.outputs:
                    outputs_index[request_output.name][internal_id] = request_output

        inputs = [
            self._merge_request_inputs(request_inputs)
            for request_inputs in inputs_index.values()
        ]

        outputs = (
            [
                self._merge_request_outputs(request_outputs)
                for request_outputs in outputs_index.values()
            ]
            if has_outputs
            else None
        )

        # TODO: Should we add a 'fake' request ID?
        params = Parameters(**all_params) if all_params else None
        return InferenceRequest(inputs=inputs, outputs=outputs, parameters=params)

    def _merge_request_inputs(
        self, request_inputs: Dict[str, RequestInput]
    ) -> RequestInput:
        # Note that minibatch sizes could be different on each input head,
        # however, to simplify the implementation, here we assume that it will
        # be the same across all of them
        batch_size = 0
        all_data = []
        all_params: dict = {}
        for internal_id, request_input in request_inputs.items():
            all_params = _merge_input_parameters(all_params, request_input)
            all_data.append(_get_data(request_input))
            minibatch_shape = Shape(request_input.shape)
            self._minibatch_sizes[internal_id] = minibatch_shape.batch_size
            batch_size += minibatch_shape.batch_size

        data = _merge_data(all_data)
        parameters = Parameters(**all_params) if all_params else None

        # TODO: What should we do if list is empty?
        sampled = next(iter(request_inputs.values()))
        shape = Shape(sampled.shape)
        shape.batch_size = batch_size

        return RequestInput(
            name=sampled.name,
            datatype=sampled.datatype,
            shape=shape.to_list(),
            data=data,
            parameters=parameters,
        )

    def _merge_request_outputs(
        self, request_outputs: Dict[str, RequestOutput]
    ) -> RequestOutput:
        all_params: dict = {}
        for internal_id, request_output in request_outputs.items():
            all_params = _merge_parameters(all_params, request_output)

        parameters = Parameters(**all_params) if all_params else None

        # TODO: What should we do if list is empty?
        sampled = next(iter(request_outputs.values()))

        return RequestOutput(name=sampled.name, parameters=parameters)

    def split_response(
        self, batched_response: InferenceResponse
    ) -> Dict[str, InferenceResponse]:
        responses: Dict[str, InferenceResponse] = {}

        for response_output in batched_response.outputs:
            response_outputs = self._split_response_output(response_output)

            for internal_id, response_output in response_outputs.items():
                if internal_id not in responses:
                    responses[internal_id] = InferenceResponse(
                        id=self._ids_mapping[internal_id],
                        model_name=batched_response.model_name,
                        model_version=batched_response.model_version,
                        outputs=[],
                        parameters=batched_response.parameters,
                    )

                responses[internal_id].outputs.append(response_output)

        return responses

    def _split_response_output(
        self, response_output: ResponseOutput
    ) -> Dict[str, ResponseOutput]:
        all_data = self._split_data(response_output)
        if response_output.parameters is not None:
            all_parameters = self._split_parameters(response_output)
        else:
            all_parameters = None
        response_outputs = {}
        for internal_id, data in all_data.items():
            shape = Shape(response_output.shape)
            shape.batch_size = self._minibatch_sizes[internal_id]
            response_outputs[internal_id] = ResponseOutput(
                name=response_output.name,
                shape=shape.to_list(),
                data=data,
                datatype=response_output.datatype,
                parameters=all_parameters
                if all_parameters is None
                else all_parameters[internal_id],
            )

        return response_outputs

    def _split_data(self, response_output: ResponseOutput) -> Dict[str, Any]:
        merged_shape = Shape(response_output.shape)
        element_size = merged_shape.elem_size
        merged_data = _get_data(response_output)
        idx = 0

        all_data = {}
        # TODO: Don't rely on array to have been flattened
        for internal_id, minibatch_size in self._minibatch_sizes.items():
            data = merged_data[idx : idx + minibatch_size * element_size]
            idx += minibatch_size * element_size
            all_data[internal_id] = data

        return all_data

    def _split_parameters(
        self, response_output: ResponseOutput
    ) -> Dict[str, Parameters]:
        merged_parameters = _get_parameters(response_output)
        idx = 0

        all_parameters = {}
        # TODO: Don't rely on array to have been flattened
        for internal_id, minibatch_size in self._minibatch_sizes.items():
            parameter_args = {}
            for parameter_name, parameter_values in merged_parameters.items():
                if parameter_name in ["content_type", "headers"]:
                    continue
<<<<<<< HEAD
                parameter_value = parameter_values[idx : idx + minibatch_size]
                if parameter_value != []:
                    parameter_args[parameter_name] = str(parameter_value)
=======
                try:
                    parameter_value = parameter_values[idx]
                    if parameter_value != []:
                        parameter_args[parameter_name] = str(parameter_value)
                except IndexError:
                    pass
>>>>>>> e017f234
            if "content_type" in merged_parameters.keys():
                parameter_args["content_type"] = merged_parameters["content_type"]
            if "headers" in merged_parameters.keys():
                parameter_args["headers"] = merged_parameters["headers"]
            parameter_obj = Parameters(**parameter_args)
            all_parameters[internal_id] = parameter_obj
            idx += minibatch_size

        return all_parameters<|MERGE_RESOLUTION|>--- conflicted
+++ resolved
@@ -16,7 +16,6 @@
     return getattr(payload.data, "__root__", payload.data)
 
 
-<<<<<<< HEAD
 def _get_parameters(payload: ResponseOutput) -> DefaultDict[str, Union[List[str], str]]:
     parameters = defaultdict(list)
     payload_parameters = payload.parameters.dict()
@@ -32,8 +31,6 @@
     return parameters
 
 
-=======
->>>>>>> e017f234
 def _get_parameters(payload: ResponseOutput) -> DefaultDict[Any, Any]:
     parameters = defaultdict(list)
     if payload.parameters is not None:
@@ -287,18 +284,9 @@
             for parameter_name, parameter_values in merged_parameters.items():
                 if parameter_name in ["content_type", "headers"]:
                     continue
-<<<<<<< HEAD
                 parameter_value = parameter_values[idx : idx + minibatch_size]
                 if parameter_value != []:
                     parameter_args[parameter_name] = str(parameter_value)
-=======
-                try:
-                    parameter_value = parameter_values[idx]
-                    if parameter_value != []:
-                        parameter_args[parameter_name] = str(parameter_value)
-                except IndexError:
-                    pass
->>>>>>> e017f234
             if "content_type" in merged_parameters.keys():
                 parameter_args["content_type"] = merged_parameters["content_type"]
             if "headers" in merged_parameters.keys():
