--- conflicted
+++ resolved
@@ -11,23 +11,25 @@
 )
 from .shape import Shape
 
+
 def _get_data(payload: Union[RequestInput, ResponseOutput]):
     return getattr(payload.data, "__root__", payload.data)
 
-def _get_parameters(payload: ResponseOutput) -> defaultdict[
-    str, Union[List[str], str]]:
+
+def _get_parameters(payload: ResponseOutput) -> defaultdict[str, Union[List[str], str]]:
     parameters = defaultdict(list)
-    payload_parameters =payload.parameters.dict()
+    payload_parameters = payload.parameters.dict()
     for param_name, param_values in payload_parameters.items():
-        if param_name in ['content_type', 'headers']:
+        if param_name in ["content_type", "headers"]:
             continue
         for param_value in param_values:
             parameters[param_name].append(param_value)
-    if 'content_type' in payload_parameters.keys():
-        parameters['content_type'] = payload_parameters['content_type']
-    if 'headers' in payload_parameters.keys():
-        parameters['headers'] = payload_parameters['headers']
+    if "content_type" in payload_parameters.keys():
+        parameters["content_type"] = payload_parameters["content_type"]
+    if "headers" in payload_parameters.keys():
+        parameters["headers"] = payload_parameters["headers"]
     return parameters
+
 
 def _get_parameters(payload: ResponseOutput) -> defaultdict[Any, Any]:
     parameters = defaultdict(list)
@@ -248,14 +250,9 @@
                 shape=shape.to_list(),
                 data=data,
                 datatype=response_output.datatype,
-<<<<<<< HEAD
-                parameters=all_parameters if all_parameters is\
-                    None else all_parameters[internal_id],
-=======
                 parameters=all_parameters
                 if all_parameters is None
                 else all_parameters[internal_id],
->>>>>>> 92bf7d9d
             )
 
         return response_outputs
@@ -275,13 +272,9 @@
 
         return all_data
 
-<<<<<<< HEAD
-    def _split_parameters(self, response_output: ResponseOutput) -> Dict[str, List[str]]:
-=======
     def _split_parameters(
         self, response_output: ResponseOutput
     ) -> Dict[str, Parameters]:
->>>>>>> 92bf7d9d
         merged_parameters = _get_parameters(response_output)
         idx = 0
 
@@ -290,18 +283,6 @@
         for internal_id, minibatch_size in self._minibatch_sizes.items():
             parameter_args = {}
             for parameter_name, parameter_values in merged_parameters.items():
-<<<<<<< HEAD
-                if parameter_name in ['content_type', 'headers']:
-                    continue
-                parameter_value = parameter_values[
-                    idx: idx + minibatch_size]
-                if parameter_value != []:
-                    parameter_args[parameter_name] = str(parameter_value)
-            if 'content_type' in merged_parameters.keys():
-                parameter_args['content_type'] = merged_parameters['content_type']
-            if 'headers' in merged_parameters.keys():
-                parameter_args['headers'] = merged_parameters['headers']
-=======
                 if parameter_name in ["content_type", "headers"]:
                     continue
                 parameter_value = parameter_values[idx : idx + minibatch_size]
@@ -311,7 +292,6 @@
                 parameter_args["content_type"] = merged_parameters["content_type"]
             if "headers" in merged_parameters.keys():
                 parameter_args["headers"] = merged_parameters["headers"]
->>>>>>> 92bf7d9d
             parameter_obj = Parameters(**parameter_args)
             all_parameters[internal_id] = parameter_obj
             idx += minibatch_size
